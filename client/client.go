--- conflicted
+++ resolved
@@ -71,10 +71,7 @@
 	"net"
 	"os"
 	"os/exec"
-<<<<<<< HEAD
-=======
 	"sort"
->>>>>>> d3f5a232
 	"strconv"
 	"sync"
 	"time"
@@ -1169,11 +1166,7 @@
 		if queuedMsg.to == id {
 			movedMessages = append(movedMessages, queuedMsg)
 		} else {
-<<<<<<< HEAD
-			newQueue = append(movedMessages, queuedMsg)
-=======
 			newQueue = append(newQueue, queuedMsg)
->>>>>>> d3f5a232
 		}
 	}
 	newQueue = append(newQueue, movedMessages...)
